--- conflicted
+++ resolved
@@ -187,11 +187,7 @@
 #define vshift8  $v31
 
 # We also define direct access to small constants as they can be useful in some
-<<<<<<< HEAD
-# calculatios.
-=======
 # calculations.
->>>>>>> 038e388e
 #define K1       vshift,e(7)
 #define K2       vshift,e(6)
 #define K4       vshift,e(5)
