--- conflicted
+++ resolved
@@ -258,55 +258,6 @@
 /** @brief RSPQ overlays */
 rsp_ucode_t *rspq_overlay_ucodes[RSPQ_MAX_OVERLAY_COUNT];
 
-<<<<<<< HEAD
-=======
-/** @brief A RSPQ overlay ucode. This is similar to rsp_ucode_t, but is used
- * internally to managed it as a RSPQ overlay */
-typedef struct rspq_overlay_t {
-    uint32_t code;              ///< Address of the overlay code in RDRAM
-    uint32_t data;              ///< Address of the overlay data in RDRAM
-    uint32_t state;             ///< Address of the overlay state in RDRAM (within data)
-    uint16_t code_size;         ///< Size of the code in bytes - 1
-    uint16_t data_size;         ///< Size of the data in bytes - 1
-} rspq_overlay_t;
-
-/// @cond
-_Static_assert(sizeof(rspq_overlay_t) == RSPQ_OVERLAY_DESC_SIZE);
-/// @endcond
-
-/**
- * @brief The overlay table in DMEM. 
- *
- * This structure is defined in DMEM by rsp_queue.S, and contains the descriptors
- * for the overlays, used by the queue engine to load each overlay when needed.
- */
-typedef struct rspq_overlay_tables_s {
-    /** @brief Table mapping overlay ID to overlay index (used for the descriptors) */
-    uint8_t overlay_table[RSPQ_OVERLAY_TABLE_SIZE];
-    /** @brief Descriptor for each overlay, indexed by the previous table. */
-    rspq_overlay_t overlay_descriptors[RSPQ_MAX_OVERLAY_COUNT];
-} rspq_overlay_tables_t;
-
-/**
- * @brief RSP Queue data in DMEM.
- * 
- * This structure is defined by rsp_queue.S, and represents the
- * top portion of DMEM.
- */
-typedef struct rsp_queue_s {
-    rspq_overlay_tables_t tables;        ///< Overlay table
-    /** @brief Pointer stack used by #RSPQ_CMD_CALL and #RSPQ_CMD_RET. */
-    uint32_t rspq_pointer_stack[RSPQ_MAX_BLOCK_NESTING_LEVEL];
-    uint32_t rspq_dram_lowpri_addr;      ///< Address of the lowpri queue (special slot in the pointer stack)
-    uint32_t rspq_dram_highpri_addr;     ///< Address of the highpri queue  (special slot in the pointer stack)
-    uint32_t rspq_dram_addr;             ///< Current RDRAM address being processed
-    int16_t current_ovl;                 ///< Current overlay index
-} __attribute__((aligned(16), packed)) rsp_queue_t;
-
-/** @brief Address of the RSPQ data header in DMEM (see #rsp_queue_t) */
-#define RSPQ_DATA_ADDRESS                32
-
->>>>>>> 03e694d5
 /**
  * @brief RSP queue building context
  * 
@@ -437,11 +388,7 @@
     // from rsp_queue.inc.
     debugf("RSPQ: Command queue:\n");
     if (RSPQ_DEBUG)
-<<<<<<< HEAD
-        assertf(((uint32_t*)state->dmem)[dmem_buffer/4-1] == 0xABCD0123, 
-=======
         assertf(((uint32_t*)state->dmem)[dmem_buffer/4-1] == RSPQ_DEBUG_MARKER, 
->>>>>>> 03e694d5
             "invalid RSPQ_DMEM_BUFFER address; please update rspq_crash_handler()");
     for (int j=0;j<4;j++) {        
         for (int i=0;i<16;i++)
@@ -637,13 +584,10 @@
     // Start in low-priority mode
     rspq_switch_context(&lowpri);
 
-<<<<<<< HEAD
     // Allocate the RDP dynamic buffers.
     rspq_rdp_dynamic_buffers[0] = malloc_uncached(RDPQ_DYNAMIC_BUFFER_SIZE);
     rspq_rdp_dynamic_buffers[1] = malloc_uncached(RDPQ_DYNAMIC_BUFFER_SIZE);
 
-=======
->>>>>>> 03e694d5
     // Verify consistency of state
     int banner_offset = ROUND_UP(RSPQ_DATA_ADDRESS + sizeof(rsp_queue_t), 16);
     assertf(!memcmp(rsp_queue.data + banner_offset, "Dragon RSP Queue", 16),
