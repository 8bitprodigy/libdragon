--- conflicted
+++ resolved
@@ -26,14 +26,10 @@
 })
 
 /**	@brief Absolute number */
-<<<<<<< HEAD
-#define ABS(x)   ((x) < 0 ? -(x) : (x))
-=======
 #define ABS(x) ({ \
 	typedef(x) _x = x; \
 	(_x < 0 ? -_x : _x); \
 })
->>>>>>> e3dacd9e
 
 /** @brief Type-safe bitcast from float to integer */
 #define F2I(f)   ({ uint32_t __i; memcpy(&__i, &(f), 4); __i; })
