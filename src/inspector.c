#ifndef NDEBUG
#include "graphics.h"
#include "display.h"
#include "debug.h"
#include "joypad.h"
#include "joypad_internal.h"
#include "exception_internal.h"
#include "system.h"
#include "utils.h"
#include "backtrace.h"
#include "backtrace_internal.h"
#include "dlfcn_internal.h"
#include "cop0.h"
#include "n64sys.h"
#include <stdio.h>
#include <stdarg.h>
#include <stdlib.h>
#include <string.h>

enum Mode {
    MODE_EXCEPTION,
    MODE_ASSERTION,
    MODE_CPP_EXCEPTION
};

enum {
    XSTART = 48,
    XEND = 640-48,
    YSTART = 16,
    YEND = 240-8-8,
};

#define pack32(x16)        ((x16) | ((x16) << 16))

// Colors are coming from the Solarized color scheme
#define COLOR_BACKGROUND   pack32(color_to_packed16(RGBA32(0x00, 0x2b, 0x36, 255)))
#define COLOR_HIGHLIGHT    pack32(color_to_packed16(RGBA32(0x07, 0x36, 0x42, 128)))
#define COLOR_TEXT         pack32(color_to_packed16(RGBA32(0x83, 0x94, 0x96, 255)))
#define COLOR_EMPHASIS     pack32(color_to_packed16(RGBA32(0x93, 0xa1, 0xa1, 255)))
#define COLOR_ORANGE       pack32(color_to_packed16(RGBA32(0xcb, 0x4b, 0x16, 255)))
#define COLOR_RED          pack32(color_to_packed16(RGBA32(0xdc, 0x32, 0x2f, 255)))
#define COLOR_GREEN        pack32(color_to_packed16(RGBA32(0x2a, 0xa1, 0x98, 255)))
#define COLOR_YELLOW       pack32(color_to_packed16(RGBA32(0xb5, 0x89, 0x00, 255)))
#define COLOR_BLUE         pack32(color_to_packed16(RGBA32(0x26, 0x8b, 0xd2, 255)))
#define COLOR_MAGENTA      pack32(color_to_packed16(RGBA32(0xd3, 0x36, 0x82, 255)))
#define COLOR_CYAN         pack32(color_to_packed16(RGBA32(0x2a, 0xa1, 0x98, 255)))
#define COLOR_WHITE        pack32(color_to_packed16(RGBA32(0xee, 0xe8, 0xd5, 255)))

static int cursor_x, cursor_y, cursor_columns, cursor_wordwrap;
static surface_t *disp;
static int fpr_show_mode = 1;
static int disasm_bt_idx = 0;
static int disasm_max_frames = 0;
static int disasm_offset = 0;
static int module_offset = 0;
static bool first_backtrace = true;

const char *__mips_gpr[34] = {
	"zr", "at", "v0", "v1", "a0", "a1", "a2", "a3",
	"t0", "t1", "t2", "t3", "t4", "t5", "t6", "t7",
	"s0", "s1", "s2", "s3", "s4", "s5", "s6", "s7",
	"t8", "t9", "k0", "k1", "gp", "sp", "s8", "ra",
    "lo", "hi"
};

const char *__mips_fpreg[32] = {
    "$f0", "$f1", "$f2", "$f3", "$f4", "$f5", "$f6", "$f7",
    "$f8", "$f9", "$f10", "$f11", "$f12", "$f13", "$f14", "$f15",
    "$f16", "$f17", "$f18", "$f19", "$f20", "$f21", "$f22", "$f23",
    "$f24", "$f25", "$f26", "$f27", "$f28", "$f29", "$f30", "$f31"
};

__attribute__((used))
static void mips_disasm(uint32_t *ptr, char *out, int n) {
	static const char *ops[64] = { 
		"s", "r", "jj", "jjal", "bbeq", "bbne", "bblez", "bbgtz",
		"iaddi", "iaddiu", "rslt", "isltiu", "iandi", "iori", "ixori", "klui",
		"ccop0", "fcop1", "ccop2", "ccop3", "bbeql", "bbnel", "bblezl", "bbgtzl",
		"ddaddi", "ddaddiu", "dldl", "dldr", "*", "*", "*", "*",
		"mlb", "mlh", "mlwl", "mlw", "mlbu", "mlhu", "mlwr", "mlwu",
		"msb", "msh", "mswl", "msw", "msdl", "msdr", "mswr", "*",
		"mll", "nlwc1", "mlwc2", "*", "mlld", "nldc1", "mldc2", "mld",
		"msc", "nswc1", "mswc2", "*", "mscd", "nsdc1", "msdc2", "msd",
  	};
	static const char *special[64]= {
		"esll", "*", "esrl", "esra", "rsllv", "*", "rsrlv", "rsrav",
		"wjr", "wjalr", "*", "*", "asyscall", "abreak", "*", "_sync",
		"wmfhi", "wmflo", "wmthi", "wmtlo", "rdsslv", "*", "rdsrlv", "rdsrav",
		"*", "*", "*", "*", "*", "*", "*", "*", 
		"radd", "raddu", "rsub", "rsubu", "rand", "ror", "rxor", "rnor", 
		"*", "*", "*", "*", "*", "*", "*", "*", 
		"*", "*", "*", "*", "*", "*", "*", "*", 
		"*", "*", "*", "*", "*", "*", "*", "*", 
	};
	static const char *fpu_ops[64]= {
        "radd", "rsub", "rmul", "rdiv", "rsqrt", "sabs", "smov", "sneg",
        "sround.l", "strunc.l", "sceil.l", "sfloor.l", "sround.w", "strunc.w", "sceil.w", "sfloor.w",
        "*", "*", "*", "*", "*", "*", "*", "*",
        "*", "*", "*", "*", "*", "*", "*", "*",
        "scvt.s", "scvt.d", "*", "*", "scvt.w", "scvt.l", "*", "*",
		"*", "*", "*", "*", "*", "*", "*", "*", 
		"hc.f", "hc.un", "hc.eq", "hc.ueq", "hc.olt", "hc.ult", "hc.ole", "hc.ule", 
		"hc.sf", "hc.ngle", "hc.seq", "hc.ngl", "hc.lt", "hc.nge", "hc.le", "hc.ngt", 
    };

	char symbuf[64];

	// Disassemble MIPS instruction
	uint32_t pc = (uint32_t)ptr;
	uint32_t op = *ptr;
	int16_t imm16 = op & 0xFFFF;
	uint32_t tgt16 = (pc + 4) + (imm16 << 2);
	uint32_t imm26 = op & 0x3FFFFFF;
	uint32_t tgt26 = ((pc + 4) & 0xfffffffff0000000) | (imm26 << 2);
	const char *rs = __mips_gpr[(op >> 21) & 0x1F];
	const char *rt = __mips_gpr[(op >> 16) & 0x1F];
	const char *rd = __mips_gpr[(op >> 11) & 0x1F];
	const char *opn = ops[(op >> 26) & 0x3F];
	if (op == 0) opn = "znop";
	else if (((op >> 26) & 0x3F) == 9 && ((op >> 21) & 0x1F) == 0) opn = "kli";
	else if ((op >> 16) == 0x1000) opn = "yb";
	else if (*opn == 's') {
		opn = special[(op >> 0) & 0x3F];
		if (((op >> 0) & 0x3F) == 0x25 && ((op >> 16) & 0x1F) == 0) opn = "smove";
	} else if (*opn == 'f') {
        uint32_t sub = (op >> 21) & 0x1F;
        switch (sub) {
            case 0: opn = "gmfc1"; break;
            case 1: opn = "gdmfc1"; break;
            case 4: opn = "gmtc1"; break;
            case 5: opn = "gdmtc1"; break;
            case 8: switch ((op >> 16) & 0x1F) {
                case 0: opn = "ybc1f"; break;
                case 2: opn = "ybc1fl"; break;
                case 1: opn = "ybc1t"; break;
                case 3: opn = "ybc1tl"; break;
            } break;
            case 16: case 17:
                opn = fpu_ops[(op >> 0) & 0x3F];
                sprintf(symbuf, "%s.%s", opn, (sub == 16) ? "s" : "d");
                opn = symbuf;
                rt = __mips_fpreg[(op >> 11) & 0x1F];
                rs = __mips_fpreg[(op >> 16) & 0x1F];
                rd = __mips_fpreg[(op >> 6) & 0x1F];
                break;
        }
    }
	switch (*opn) {
	/* op tgt26 */        case 'j': snprintf(out, n, "%08lx: \aG%-9s \aY%08lx <%s>", pc, opn+1, tgt26, __symbolize((void*)tgt26, symbuf, sizeof(symbuf))); break;
	/* op rt, rs, imm */  case 'i': snprintf(out, n, "%08lx: \aG%-9s \aY%s, %s, %d", pc, opn+1, rt, rs, (int16_t)op); break;
	/* op rt, imm */      case 'k': snprintf(out, n, "%08lx: \aG%-9s \aY%s, %d", pc, opn+1, rt, (int16_t)op); break;
	/* op rt, imm(rs) */  case 'm': snprintf(out, n, "%08lx: \aG%-9s \aY%s, %d(%s)", pc, opn+1, rt, (int16_t)op, rs); break;
	/* op fd, imm(rs) */  case 'n': snprintf(out, n, "%08lx: \aG%-9s \aY%s, %d(%s)", pc, opn+1, __mips_fpreg[(op >> 16) & 0x1F], (int16_t)op, rs); break;
	/* op rd, rs, rt  */  case 'r': snprintf(out, n, "%08lx: \aG%-9s \aY%s, %s, %s", pc, opn+1, rd, rs, rt); break;
	/* op rd, rs */       case 's': snprintf(out, n, "%08lx: \aG%-9s \aY%s, %s", pc, opn+1, rd, rs); break;
	/* op rd, rt, sa  */  case 'e': snprintf(out, n, "%08lx: \aG%-9s \aY%s, %s, %ld", pc, opn+1, rd, rt, (op >> 6) & 0x1F); break;
	/* op rs, rt, tgt16 */case 'b': snprintf(out, n, "%08lx: \aG%-9s \aY%s, %s, %08lx <%s>", pc, opn+1, rs, rt, tgt16, __symbolize((void*)tgt16, symbuf, sizeof(symbuf))); break;
	/* op tgt16 */        case 'y': snprintf(out, n, "%08lx: \aG%-9s \aY%08lx <%s>", pc, opn+1, tgt16, __symbolize((void*)tgt16, symbuf, sizeof(symbuf))); break;
	/* op rt */           case 'w': snprintf(out, n, "%08lx: \aG%-9s \aY%s", pc, opn+1, rs); break;
	/* op */			  case 'z': snprintf(out, n, "%08lx: \aG%-9s", pc, opn+1); break;
    /* op fd, fs, ft */   case 'f': snprintf(out, n, "%08lx: \aG%-9s \aY%s, %s, %s", pc, opn+1, rd, rs, rt); break;
    /* op rt, fs */       case 'g': snprintf(out, n, "%08lx: \aG%-9s \aY%s, %s", pc, opn+1, rt, __mips_fpreg[(op >> 11) & 0x1F]); break;
	/* op rt, rs */       case 'h': snprintf(out, n, "%08lx: \aG%-9s \aY%s, %s", pc, opn+1, rt, rs); break;
	/* op code20 */ 	  case 'a': snprintf(out, n, "%08lx: \aG%-9s \aY0x%lx", pc, opn+1, (op>>6) & 0xFFFFF); break;
					      default:  snprintf(out, n, "%08lx: \aG%-9s", pc, opn+1); break;
	}
}

bool disasm_valid_pc(uint32_t pc) {
    // TODO: handle TLB ranges?
    return pc >= 0x80000000 && pc < 0x80800000 && (pc & 3) == 0;
}

static int inspector_stdout(char *buf, unsigned int len) {
    for (int i=0; i<len; i++) {
        if (cursor_x >= 640) break;

        switch (buf[i]) {
        case '\a': {
            uint32_t color = COLOR_TEXT;
            switch (buf[++i]) {
            case 'T': color = COLOR_TEXT; break;
            case 'E': color = COLOR_EMPHASIS; break;
            case 'O': color = COLOR_ORANGE; break;
            case 'Y': color = COLOR_YELLOW; break;
            case 'M': color = COLOR_MAGENTA; break;
            case 'G': color = COLOR_GREEN; break;
            case 'W': color = COLOR_WHITE; break;
            }
            graphics_set_color(color, COLOR_BACKGROUND);
        }   break;
        case '\b':
            cursor_wordwrap = true;
            break;
        case '\t':
            cursor_x = ROUND_UP(cursor_x+1, cursor_columns);
            if (cursor_wordwrap && cursor_x >= XEND) {
                cursor_x = XSTART;
                cursor_y += 8;
            }
            break;
        case '\n':
            cursor_x = XSTART;
            cursor_y += 8;
            cursor_wordwrap = false;
            graphics_set_color(COLOR_TEXT, COLOR_BACKGROUND);
            break;
        default:
            if (cursor_x < XEND) {
                graphics_draw_character(disp, cursor_x, cursor_y, buf[i]);
                cursor_x += 8;
                if (cursor_wordwrap && cursor_x >= XEND) {
                    cursor_x = XSTART;
                    cursor_y += 8;
                }
            }
            break;
        }
	}
    return len;
}

static void title(const char *title) {
    graphics_draw_box(disp, 0, 0, 640, 12, COLOR_TEXT);
    graphics_set_color(COLOR_BACKGROUND, COLOR_TEXT);
    graphics_draw_text(disp, 64, 2, title);
    graphics_set_color(COLOR_TEXT, COLOR_BACKGROUND);
}

static void inspector_page_exception(surface_t *disp, exception_t* ex, enum Mode mode, bool with_backtrace) {
    int bt_skip = 0;

    switch (mode) {
    case MODE_EXCEPTION:
        title("CPU Exception");
        printf("\aO");
        __exception_dump_header(stdout, ex);
        printf("\n");

        printf("\aWInstruction:\n");
        uint32_t epc = (uint32_t)(ex->regs->epc + ((ex->regs->cr & C0_CAUSE_BD) ? 4 : 0));
        if (disasm_valid_pc(epc)) {
            char buf[128];
            mips_disasm((void*)epc, buf, 128);
            printf("    %s\n\n", buf);
        } else {
            printf("    <Invalid PC: %08lx>\n\n", epc);
        }
        break;

    case MODE_ASSERTION: {
        title("CPU Assertion");
        const char *failedexpr = (const char*)(uint32_t)ex->regs->gpr[4];
        const char *msg = (const char*)(uint32_t)ex->regs->gpr[5];
        va_list args = (va_list)(uint32_t)ex->regs->gpr[6];
        if (msg) {
            printf("\b\aOASSERTION FAILED: ");
            vprintf(msg, args);
            printf("\n\n");
            printf("\aWFailed expression:\n");
            printf("    "); printf("\b%s", failedexpr); printf("\n\n");
        } else {
            printf("\b\aOASSERTION FAILED: %s\n\n", failedexpr);
        }
        bt_skip = 2;
        break;
    }
    case MODE_CPP_EXCEPTION: {
        title("Uncaught C++ Exception");
        const char *exctype = (const char*)(uint32_t)ex->regs->gpr[4];
        const char *what = (const char*)(uint32_t)ex->regs->gpr[5];
        printf("\b\aOC++ Exception: %s\n\n", what);
        if (exctype) {
            printf("\aWException type:\n");
            printf("    "); printf("\b%s", exctype); printf("\n\n");
        }
        bt_skip = 5;
        break;
    }
    }

    if (!with_backtrace)
        return;

    void *bt[32];
    int n = backtrace(bt, 32);

    printf("\aWBacktrace:\n");
    if (first_backtrace) debugf("Backtrace:\n");
    char func[128];
    bool skip = true;
    void cb(void *arg, backtrace_frame_t *frame) {
        if (first_backtrace) { debugf("    "); backtrace_frame_print(frame, stderr); debugf("\n"); }
        if (skip) {
            if (strstr(frame->func, "<EXCEPTION HANDLER>"))
                skip = false;
            return;
        }
        if (bt_skip > 0) {
            bt_skip--;
            return;
        }
        printf("    ");
        snprintf(func, sizeof(func), "\aG%s\aT", frame->func);
        frame->func = func;
        backtrace_frame_print_compact(frame, stdout, 60);
    }
    backtrace_symbols_cb(bt, n, 0, cb, NULL);
    if (skip) {
        // we didn't find the exception handler for some reason (eg: missing symbols)
        // so just print the whole thing
        skip = false;
        backtrace_symbols_cb(bt, n, 0, cb, NULL);
    }
    first_backtrace = false;
}

static void inspector_page_gpr(surface_t *disp, exception_t* ex) {
    title("CPU Registers");
    cursor_columns = 92;

    int c = 0;
    void cb(void *arg, const char *name, char *value) {
        printf("\t\aW%s: \aT%s", name, value);
        if (++c % 2 == 0)
            printf("\n");
    }

    __exception_dump_gpr(ex, cb, NULL);
}

static void inspector_page_fpr(surface_t *disp, exception_t* ex, joypad_buttons_t *key_pressed) {
    if (key_pressed->a)
        fpr_show_mode = (fpr_show_mode + 1) % 3;

    title(fpr_show_mode == 0 ? "CPU Floating Point Registers (Hex)" :
          fpr_show_mode == 1 ? "CPU Floating Point Registers (Single)" :
                               "CPU Floating Point Registers (Double)");

    int c = 0;
    void cb(void *arg, const char *name, char *hexvalue, char *singlevalue, char *doublevalue) {
        char *value = fpr_show_mode == 0 ? hexvalue : fpr_show_mode == 1 ? singlevalue : doublevalue;
        printf("\t\aW%4s: \aT%-19s%s", name, value, ++c % 2 == 0 ? "\n" : "\t");
    }

    __exception_dump_fpr(ex, cb, NULL);
}

static void inspector_page_disasm(surface_t *disp, exception_t* ex, joypad_buttons_t *key_pressed) {
    if (key_pressed->d_up && disasm_bt_idx > 0) {        
        disasm_bt_idx--;
        disasm_offset = 0;
    }
    if (key_pressed->d_down && disasm_bt_idx < disasm_max_frames-1) {
        disasm_bt_idx++;
        disasm_offset = 0;
    }
    if (key_pressed->c_up) {
        disasm_offset -= 4*6;
    }
    if (key_pressed->c_down) {
        disasm_offset += 4*6;
    }

    title("Disassembly");

	void *bt[32];
	int n = backtrace(bt, 32);

    if (disasm_bt_idx < 2) printf("\n");
    if (disasm_bt_idx < 1) printf("\n");

    bool skip = true;
    uint32_t frame_pc = 0;
    int frame_idx = 0;
    void cb(void *arg, backtrace_frame_t *frame) {
        if (skip) {
            if (strstr(frame->func, "<EXCEPTION HANDLER>"))
                skip = false;
            return;
        }
        if (frame_idx >= disasm_bt_idx-2 && frame_idx <= disasm_bt_idx+2) {
            if (frame_idx == disasm_bt_idx) {
                printf("\aW\t---> ");
                frame_pc = frame->addr;
            }
            else
                printf("\t     ");
            
            const char *basename = strrchr(frame->source_file, '/');
            if (basename) basename++;
            else basename = frame->source_file;
            printf("%08lx %s (%s:%d)\n", frame->addr, frame->func, basename, frame->source_line);
        }
        frame_idx++;
    }
    backtrace_symbols_cb(bt, n, 0, cb, NULL);
    disasm_max_frames = frame_idx;

    if (disasm_bt_idx >= disasm_max_frames-2) printf("\n");
    if (disasm_bt_idx >= disasm_max_frames-1) printf("\n");

    printf("\n\n");

    uint32_t pc = frame_pc + disasm_offset - 9*4;
    char buf[128];
    for (int i=0; i<18; i++) {
        if (!disasm_valid_pc(pc)) {
            printf("\t<invalid address>\n");
        } else {
            mips_disasm((void*)pc, buf, 128);
            if (pc == frame_pc) {
                printf("\aW---> ");
            }
            else
                printf("     ");
            printf("%s\n", buf);
        }
        pc += 4;
    }
}

static void inspector_page_modules(surface_t *disp, exception_t* ex, joypad_buttons_t *key_pressed)
{
    dl_module_t *curr_module = __dl_list_head;
    size_t module_idx = 0;
    if(key_pressed->d_up && module_offset > 0) {
        module_offset--;
    }
    if(key_pressed->d_down && module_offset+18 < __dl_num_loaded_modules) {
        module_offset++;
    }
    title("Loaded modules");
    while(curr_module) {
        if(module_idx >= module_offset && module_idx < module_offset+18) {
            void *module_min = curr_module->module->prog_base;
            void *module_max = ((uint8_t *)module_min)+curr_module->module->prog_size;
            printf("%s (%p-%p)\n", curr_module->filename, module_min, module_max);
        }
        curr_module = curr_module->next;
        module_idx++;
    }
}

__attribute__((noreturn))
static void inspector(exception_t* ex, enum Mode mode) {
    static bool in_inspector = false;
    if (in_inspector) abort();
    in_inspector = true;

	display_close();
	display_init(RESOLUTION_640x240, DEPTH_16_BPP, 2, GAMMA_NONE, FILTERS_RESAMPLE);

	enum Page {
		PAGE_EXCEPTION,
		PAGE_GPR,
		PAGE_FPR,
		PAGE_CODE,
        PAGE_MODULES
	};
	enum { PAGE_COUNT = PAGE_MODULES+1 };

	hook_stdio_calls(&(stdio_t){ NULL, inspector_stdout, NULL });

    static bool backtrace = false;
    joypad_buttons_t key_old = {0};
    joypad_buttons_t key_pressed = {0};
	enum Page page = PAGE_EXCEPTION;
	while (1) {
        if (key_pressed.z || key_pressed.r) {
            //Do page wrapping logic from left
            if(page == PAGE_COUNT-1) {
                page = 0;
            } else {
                page++;
            }
        }
        if (key_pressed.l) {
            //Do page wrapping logic from right
            if(page == 0) {
                page = PAGE_COUNT-1;
            } else {
                page--;
            }
        }
		disp = display_get();

        cursor_x = XSTART;
        cursor_y = YSTART;
        cursor_columns = 8*8;
        graphics_set_color(COLOR_TEXT, COLOR_BACKGROUND);
        graphics_fill_screen(disp, COLOR_BACKGROUND);

		switch (page) {
		case PAGE_EXCEPTION:
            inspector_page_exception(disp, ex, mode, backtrace);
			break;
        case PAGE_GPR:
            inspector_page_gpr(disp, ex);
            break;
        case PAGE_FPR:
            inspector_page_fpr(disp, ex, &key_pressed);
            break;
        case PAGE_CODE:
            inspector_page_disasm(disp, ex, &key_pressed);
            break;
            
        case PAGE_MODULES:
            inspector_page_modules(disp, ex, &key_pressed);
            break;
		}

        fflush(stdout);

        cursor_x = XSTART;
        cursor_y = YEND + 2;
        cursor_columns = 64;
        graphics_draw_box(disp, 0, YEND, 640, 240-YEND, COLOR_TEXT);
        graphics_set_color(COLOR_BACKGROUND, COLOR_TEXT);
		printf("\t\t\tLibDragon Inspector | Page %d/%d", page+1, PAGE_COUNT);
        fflush(stdout);

        extern void display_show_force(display_context_t disp);
		display_show_force(disp);

        // Loop until a keypress
        while (1) {
            // Read controller using #joypad_read_n64_inputs, which works also when
            // the interrupts are disabled and when #joypad_init has not been called.
            joypad_buttons_t key_new = joypad_read_n64_inputs(JOYPAD_PORT_1).btn;
            if (key_new.raw != key_old.raw) {
                key_pressed = (joypad_buttons_t){ .raw = key_new.raw & ~key_old.raw };
                key_old = key_new;
	            break;
            };
            // If we draw the first frame, turn on backtrace and redraw immediately
            if (!backtrace) {
                backtrace = true;
                break;
            }
            // Avoid constantly banging the PIF with controller reads, that
            // would prevent the RESET button from working.
            wait_ms(1);
        }
    }

	abort();
}

__attribute__((noreturn))
void __inspector_exception(exception_t* ex) {
    inspector(ex, MODE_EXCEPTION);
}

__attribute__((noreturn))
void __inspector_assertion(const char *failedexpr, const char *msg, va_list args) {
    asm volatile (
        "move $a0, %0\n"
        "move $a1, %1\n"
        "move $a2, %2\n"
        "syscall 0x1\n"
        :: "p"(failedexpr), "p"(msg), "p"(args)
    );
    __builtin_unreachable();
}

__attribute__((noreturn))
void __inspector_cppexception(const char *exctype, const char *what) {
    asm volatile (
        "move $a0, %0\n"
        "move $a1, %1\n"
        "syscall 0x2\n"
        :: "p"(exctype), "p"(what)
    );
    __builtin_unreachable();    
}

#ifndef NDEBUG
__attribute__((constructor))
void __inspector_init(void) {
    // Register SYSCALL 0x1 for assertion failures
    void handler(exception_t* ex, uint32_t code) {
        if (code == 1) inspector(ex, MODE_ASSERTION);
        if (code == 2) inspector(ex, MODE_CPP_EXCEPTION);
    }
    register_syscall_handler(handler, 0x00001, 0x00002);
}
<<<<<<< HEAD
#endif /* NDBUEG */
=======
#endif
>>>>>>> e1db7bbb
<|MERGE_RESOLUTION|>--- conflicted
+++ resolved
@@ -1,4 +1,3 @@
-#ifndef NDEBUG
 #include "graphics.h"
 #include "display.h"
 #include "debug.h"
@@ -585,8 +584,4 @@
     }
     register_syscall_handler(handler, 0x00001, 0x00002);
 }
-<<<<<<< HEAD
-#endif /* NDBUEG */
-=======
-#endif
->>>>>>> e1db7bbb
+#endif