--- conflicted
+++ resolved
@@ -181,57 +181,6 @@
         rspq_wait();
 }
 
-<<<<<<< HEAD
-void rdp_sync( sync_t sync )
-{
-    switch( sync )
-    {
-        case SYNC_FULL:
-            rdpq_sync_full(NULL, NULL);
-            break;
-        case SYNC_PIPE:
-            rdpq_sync_pipe();
-            break;
-        case SYNC_TILE:
-            rdpq_sync_tile();
-            break;
-        case SYNC_LOAD:
-            rdpq_sync_load();
-            break;
-    }
-}
-
-void rdp_set_clipping( uint32_t tx, uint32_t ty, uint32_t bx, uint32_t by )
-{
-    /* Convert pixel space to screen space in command */
-    rdpq_set_scissor(tx, ty, bx, by);
-}
-
-void rdp_set_default_clipping( void )
-{
-    /* Clip box is the whole screen */
-}
-
-void rdp_enable_primitive_fill( void )
-{
-    /* Set other modes to fill and other defaults */
-    rdpq_set_other_modes_raw(SOM_CYCLE_FILL | SOM_RGBDITHER_NONE | SOM_ALPHADITHER_NONE | SOM_BLENDING);
-}
-
-void rdp_enable_blend_fill( void )
-{
-    // TODO: Macros for blend modes (this sets blend rgb times input alpha on cycle 0)
-    rdpq_set_other_modes_raw(SOM_CYCLE_1 | SOM_RGBDITHER_NONE | SOM_ALPHADITHER_NONE | 0x80000000);
-}
-
-void rdp_enable_texture_copy( void )
-{
-    /* Set other modes to copy and other defaults */
-    rdpq_set_other_modes_raw(SOM_CYCLE_COPY | SOM_RGBDITHER_NONE | SOM_ALPHADITHER_NONE | SOM_BLENDING | SOM_ALPHA_COMPARE);
-}
-
-=======
->>>>>>> f803ddb8
 /**
  * @brief Load a texture from RDRAM into RDP TMEM
  *
